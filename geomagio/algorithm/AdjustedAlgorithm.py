--- conflicted
+++ resolved
@@ -169,22 +169,11 @@
             return True
 
         # check validity of remaining channels
-<<<<<<< HEAD
         for c in channels:
             if c != "F" and not (
                 super().can_produce_data(starttime, endtime, stream.select(channel=c))
             ):
                 return False
-=======
-        if np.all(
-            [
-                super().can_produce_data(starttime, endtime, stream.select(channel=c))
-                for c in channels
-                if c != "F"
-            ]
-        ):
-            return True
->>>>>>> d43c0032
 
         # return false if F or remaining channels cannot produce data
         return False
